--- conflicted
+++ resolved
@@ -121,13 +121,8 @@
     "@types/node-fetch": "^2.5.0",
     "@types/ramda": "^0.26.18",
     "@types/webpack": "^4.32.1",
-<<<<<<< HEAD
     "@typescript-eslint/eslint-plugin": "^2.0.0",
-    "@typescript-eslint/parser": "^1.13.0",
-=======
-    "@typescript-eslint/eslint-plugin": "^1.13.0",
     "@typescript-eslint/parser": "^2.0.0",
->>>>>>> f4a33b3d
     "babel-jest": "^24.8.0",
     "codecov": "^3.5.0",
     "commitizen": "^4.0.3",
